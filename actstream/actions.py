from django.apps import apps
from django.utils.translation import ugettext_lazy as _
from django.utils.six import text_type
from django.contrib.contenttypes.models import ContentType
from django.utils import timezone

from actstream import settings
from actstream.signals import action
from actstream.registry import check

<<<<<<< HEAD
now = timezone.now
=======
try:
    from django.utils import timezone

    now = timezone.now
except ImportError:
    now = datetime.datetime.now
>>>>>>> 3b6e0db1


def follow(user, obj, send_action=True, actor_only=True, flag='', **kwargs):
    """
    Creates a relationship allowing the object's activities to appear in the
    user's stream.

    Returns the created ``Follow`` instance.

    If ``send_action`` is ``True`` (the default) then a
    ``<user> started following <object>`` action signal is sent.
    Extra keyword arguments are passed to the action.send call.

    If ``actor_only`` is ``True`` (the default) then only actions where the
    object is the actor will appear in the user's activity stream. Set to
    ``False`` to also include actions where this object is the action_object or
    the target.

    If ``flag`` not an empty string then the relationship would marked by this flag.

    Example::

        follow(request.user, group, actor_only=False)
        follow(request.user, group, actor_only=False, flag='liking')
    """
    check(obj)
<<<<<<< HEAD
    instance, created = apps.get_model(
        'actstream',
        'follow'
    ).objects.get_or_create(
        user=user, object_id=obj.pk,
=======
    instance, created = get_model('actstream', 'follow').objects.get_or_create(
        user=user, object_id=obj.pk, flag=flag,
>>>>>>> 3b6e0db1
        content_type=ContentType.objects.get_for_model(obj),
        actor_only=actor_only
    )
    if send_action and created:
        if not flag:
            action.send(user, verb=_('started following'), target=obj, **kwargs)
        else:
            action.send(user, verb=_('started %s' % flag), target=obj, **kwargs)
    return instance


def unfollow(user, obj, send_action=False, flag=''):
    """
    Removes a "follow" relationship.

    Set ``send_action`` to ``True`` (``False is default) to also send a
    ``<user> stopped following <object>`` action signal.

    Pass a string value to ``flag`` to determine which type of "follow" relationship you want to remove.

    Example::

        unfollow(request.user, other_user)
        unfollow(request.user, other_user, flag='watching')
    """
    check(obj)
<<<<<<< HEAD
    apps.get_model('actstream', 'follow').objects.filter(
=======
    qs = get_model('actstream', 'follow').objects.filter(
>>>>>>> 3b6e0db1
        user=user, object_id=obj.pk,
        content_type=ContentType.objects.get_for_model(obj)
    )

    if flag:
        qs = qs.filter(flag=flag)
    qs.delete()

    if send_action:
        if not flag:
            action.send(user, verb=_('stopped following'), target=obj)
        else:
            action.send(user, verb=_('stopped %s' % flag), target=obj)


def is_following(user, obj, flag=''):
    """
    Checks if a "follow" relationship exists.

    Returns True if exists, False otherwise.

    Pass a string value to ``flag`` to determine which type of "follow" relationship you want to check.

    Example::

        is_following(request.user, group)
        is_following(request.user, group, flag='liking')
    """
    check(obj)
<<<<<<< HEAD
    return apps.get_model('actstream', 'follow').objects.filter(
=======
    qs = get_model('actstream', 'follow').objects.filter(
>>>>>>> 3b6e0db1
        user=user, object_id=obj.pk,
        content_type=ContentType.objects.get_for_model(obj)
    )

    if flag:
        qs = qs.filter(flag=flag)

    return qs.exists()


def action_handler(verb, **kwargs):
    """
    Handler function to create Action instance upon action signal call.
    """
    kwargs.pop('signal', None)
    actor = kwargs.pop('sender')

    # We must store the unstranslated string
    # If verb is an ugettext_lazyed string, fetch the original string
    if hasattr(verb, '_proxy____args'):
        verb = verb._proxy____args[0]

    newaction = apps.get_model('actstream', 'action')(
        actor_content_type=ContentType.objects.get_for_model(actor),
        actor_object_id=actor.pk,
        verb=text_type(verb),
        public=bool(kwargs.pop('public', True)),
        description=kwargs.pop('description', None),
        timestamp=kwargs.pop('timestamp', now())
    )

    for opt in ('target', 'action_object'):
        obj = kwargs.pop(opt, None)
        if obj is not None:
            check(obj)
            setattr(newaction, '%s_object_id' % opt, obj.pk)
            setattr(newaction, '%s_content_type' % opt,
                    ContentType.objects.get_for_model(obj))
    if settings.USE_JSONFIELD and len(kwargs):
        newaction.data = kwargs
    newaction.save(force_insert=True)
    return newaction<|MERGE_RESOLUTION|>--- conflicted
+++ resolved
@@ -8,16 +8,12 @@
 from actstream.signals import action
 from actstream.registry import check
 
-<<<<<<< HEAD
-now = timezone.now
-=======
 try:
     from django.utils import timezone
 
     now = timezone.now
 except ImportError:
     now = datetime.datetime.now
->>>>>>> 3b6e0db1
 
 
 def follow(user, obj, send_action=True, actor_only=True, flag='', **kwargs):
@@ -44,16 +40,8 @@
         follow(request.user, group, actor_only=False, flag='liking')
     """
     check(obj)
-<<<<<<< HEAD
-    instance, created = apps.get_model(
-        'actstream',
-        'follow'
-    ).objects.get_or_create(
-        user=user, object_id=obj.pk,
-=======
     instance, created = get_model('actstream', 'follow').objects.get_or_create(
         user=user, object_id=obj.pk, flag=flag,
->>>>>>> 3b6e0db1
         content_type=ContentType.objects.get_for_model(obj),
         actor_only=actor_only
     )
@@ -80,11 +68,7 @@
         unfollow(request.user, other_user, flag='watching')
     """
     check(obj)
-<<<<<<< HEAD
-    apps.get_model('actstream', 'follow').objects.filter(
-=======
     qs = get_model('actstream', 'follow').objects.filter(
->>>>>>> 3b6e0db1
         user=user, object_id=obj.pk,
         content_type=ContentType.objects.get_for_model(obj)
     )
@@ -114,11 +98,8 @@
         is_following(request.user, group, flag='liking')
     """
     check(obj)
-<<<<<<< HEAD
-    return apps.get_model('actstream', 'follow').objects.filter(
-=======
+
     qs = get_model('actstream', 'follow').objects.filter(
->>>>>>> 3b6e0db1
         user=user, object_id=obj.pk,
         content_type=ContentType.objects.get_for_model(obj)
     )
