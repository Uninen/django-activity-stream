--- conflicted
+++ resolved
@@ -1,14 +1,10 @@
 from django.db.models import Manager
 from django.db.models.query import QuerySet, EmptyQuerySet
-<<<<<<< HEAD
-from django.contrib.contenttypes.fields import GenericForeignKey
-=======
 from django import VERSION as DJANGO_VERSION
 try:
     from django.contrib.contenttypes.fields import GenericForeignKey
 except ImportError:
     from django.contrib.contenttypes.generic import GenericForeignKey
->>>>>>> 3b6e0db1
 
 from actstream import settings
 
