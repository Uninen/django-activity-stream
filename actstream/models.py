from datetime import datetime

from django.db import models
from django.conf import settings
from django.core.urlresolvers import reverse
from django.template.loader import render_to_string

from django.contrib.contenttypes import generic
from django.contrib.contenttypes.models import ContentType
from django.contrib.auth.models import User

from actstream import managers
from actstream.settings import MODELS, TEMPLATE, MANAGER_MODULE


class Follow(models.Model):
    """
    Lets a user follow the activities of any specific actor
    """
    user = models.ForeignKey(User)

    content_type = models.ForeignKey(ContentType)
    object_id = models.CharField(max_length=255)
    actor = generic.GenericForeignKey()

    objects = managers.FollowManager()

    class Meta:
        unique_together = ('user', 'content_type', 'object_id')

    def __unicode__(self):
        return u'%s -> %s' % (self.user, self.actor)


class Action(models.Model):
    """
    Action model describing the actor acting out a verb (on an optional
    target).
    Nomenclature based on http://activitystrea.ms/specs/atom/1.0/

    Generalized Format::

        <actor> <verb> <time>
        <actor> <verb> <target> <time>
        <actor> <verb> <action_object> <target> <time>

    Examples::

        <justquick> <reached level 60> <1 minute ago>
        <brosner> <commented on> <pinax/pinax> <2 hours ago>
        <washingtontimes> <started follow> <justquick> <8 minutes ago>
        <mitsuhiko> <closed> <issue 70> on <mitsuhiko/flask> <about 2 hours ago>

    Unicode Representation::

        justquick reached level 60 1 minute ago
        mitsuhiko closed issue 70 on mitsuhiko/flask 3 hours ago

    HTML Representation::

        <a href="http://oebfare.com/">brosner</a> commented on <a href="http://github.com/pinax/pinax">pinax/pinax</a> 2 hours ago

    """
    actor_content_type = models.ForeignKey(ContentType, related_name='actor')
    actor_object_id = models.CharField(max_length=255)
    actor = generic.GenericForeignKey('actor_content_type', 'actor_object_id')

    verb = models.CharField(max_length=255)
    description = models.TextField(blank=True, null=True)

    target_content_type = models.ForeignKey(ContentType, related_name='target',
        blank=True, null=True)
    target_object_id = models.CharField(max_length=255, blank=True, null=True)
    target = generic.GenericForeignKey('target_content_type',
        'target_object_id')

    action_object_content_type = models.ForeignKey(ContentType,
        related_name='action_object', blank=True, null=True)
    action_object_object_id = models.CharField(max_length=255, blank=True,
        null=True)
    action_object = generic.GenericForeignKey('action_object_content_type',
        'action_object_object_id')

    timestamp = models.DateTimeField(default=datetime.now)

    public = models.BooleanField(default=True)

    objects = MANAGER_MODULE()

    class Meta:
        ordering = ('-timestamp', )

    def __unicode__(self):
        if settings.USE_I18N:
            return render_to_string(TEMPLATE, {'action': self}).strip()
        if self.target:
            if self.action_object:
                return u'%s %s %s on %s %s ago' % (self.actor, self.verb,
                    self.action_object, self.target, self.timesince())
            return u'%s %s %s %s ago' % (self.actor, self.verb, self.target,
                self.timesince())
        if self.action_object:
<<<<<<< HEAD
            return u'%s %s %s %s ago' % (self.actor, self.verb, self.action_object, self.timesince())
=======
            return u'%s %s %s %s ago' % (self.actor, self.verb,
                self.action_object, self.timesince())
>>>>>>> fa2dd774
        return u'%s %s %s ago' % (self.actor, self.verb, self.timesince())

    def actor_url(self):
        """
        Returns the URL to the ``actstream_actor`` view for the current actor.
        """
        return reverse('actstream_actor', None,
                       (self.actor_content_type.pk, self.actor_object_id))

    def target_url(self):
        """
        Returns the URL to the ``actstream_actor`` view for the current target.
        """
        return reverse('actstream_actor', None,
                       (self.target_content_type.pk, self.target_object_id))

    def action_object_url(self):
        """
<<<<<<< HEAD
        Returns the URL to the ``actstream_action_object`` view for the current action object
=======
        Returns the URL to the ``actstream_actor`` view for the current action
        object.
>>>>>>> fa2dd774
        """
        return reverse('actstream_actor', None,
            (self.action_object_content_type.pk, self.action_object_object_id))

    def timesince(self, now=None):
        """
        Shortcut for the ``django.utils.timesince.timesince`` function of the
        current timestamp.
        """
        from django.utils.timesince import timesince as timesince_
        return timesince_(self.timestamp, now)

    @models.permalink
    def get_absolute_url(self):
        return ('actstream.views.detail', [self.pk])


# convenient accessors
actor_stream = Action.objects.actor
action_object_stream = Action.objects.action_object
target_stream = Action.objects.target
user_stream = Action.objects.user
model_stream = Action.objects.model_actions

# setup GenericRelations for actionable models
for model in MODELS.values():
    if not model:
        continue
    opts = model._meta
    for field in ('actor', 'target', 'action_object'):
        generic.GenericRelation(Action,
            content_type_field='%s_content_type' % field,
            object_id_field='%s_object_id' % field,
            related_name='actions_with_%s_%s_as_%s' % (
                model._meta.app_label, model._meta.module_name, field),
        ).contribute_to_class(model, '%s_actions' % field)

        # @@@ I'm not entirely sure why this works
        setattr(Action, 'actions_with_%s_%s_as_%s' % (model._meta.app_label,
            model._meta.module_name, field), None)<|MERGE_RESOLUTION|>--- conflicted
+++ resolved
@@ -100,12 +100,8 @@
             return u'%s %s %s %s ago' % (self.actor, self.verb, self.target,
                 self.timesince())
         if self.action_object:
-<<<<<<< HEAD
-            return u'%s %s %s %s ago' % (self.actor, self.verb, self.action_object, self.timesince())
-=======
             return u'%s %s %s %s ago' % (self.actor, self.verb,
                 self.action_object, self.timesince())
->>>>>>> fa2dd774
         return u'%s %s %s ago' % (self.actor, self.verb, self.timesince())
 
     def actor_url(self):
@@ -124,12 +120,7 @@
 
     def action_object_url(self):
         """
-<<<<<<< HEAD
         Returns the URL to the ``actstream_action_object`` view for the current action object
-=======
-        Returns the URL to the ``actstream_actor`` view for the current action
-        object.
->>>>>>> fa2dd774
         """
         return reverse('actstream_actor', None,
             (self.action_object_content_type.pk, self.action_object_object_id))
