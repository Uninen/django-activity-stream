from django.shortcuts import get_object_or_404, render
from django.http import HttpResponseRedirect, HttpResponse

from django.contrib.auth import get_user_model
from django.contrib.auth.decorators import login_required
from django.contrib.contenttypes.models import ContentType
from django.views.decorators.csrf import csrf_exempt

from actstream import actions, models

USER_MODEL = get_user_model()
username_field = lambda: getattr(get_user_model(), 'USERNAME_FIELD', 'username')


def respond(request, code):
    """
    Responds to the request with the given response code.
    If ``next`` is in the form, it will redirect instead.
    """
    redirect = request.GET.get('next', request.POST.get('next'))
    if redirect:
        return HttpResponseRedirect(redirect)
    return type('Response%d' % code, (HttpResponse, ), {'status_code': code})()


@login_required
@csrf_exempt
def follow_unfollow(request, content_type_id, object_id, flag, do_follow=True, actor_only=True):
    """
    Creates or deletes the follow relationship between ``request.user`` and the
    actor defined by ``content_type_id``, ``object_id``.
    """
    ctype = get_object_or_404(ContentType, pk=content_type_id)
    instance = get_object_or_404(ctype.model_class(), pk=object_id)

    # If flag was omitted in url, None will pass to flag keyword argument
    flag = flag or ''

    if do_follow:
        actions.follow(request.user, instance, actor_only=actor_only, flag=flag)
        return respond(request, 201)   # CREATED

    actions.unfollow(request.user, instance, flag=flag)
    return respond(request, 204)   # NO CONTENT


@login_required
def stream(request):
    """
    Index page for authenticated user's activity stream. (Eg: Your feed at
    github.com)
    """

    return render(
        request,
        'actstream/actor.html',
<<<<<<< HEAD
        context={
            'ctype': ContentType.objects.get_for_model(USER_MODEL),
=======
        {
            'ctype': ContentType.objects.get_for_model(User),
>>>>>>> 3b6e0db1
            'actor': request.user,
            'action_list': models.user_stream(request.user)
        }
    )


def followers(request, content_type_id, object_id, flag):
    """
    Creates a listing of ``User``s that follow the actor defined by
    ``content_type_id``, ``object_id``.
    """
    ctype = get_object_or_404(ContentType, pk=content_type_id)
    instance = get_object_or_404(ctype.model_class(), pk=object_id)
    flag = flag or ''

    return render(
        request,
        'actstream/followers.html',
        {
            'followers': models.followers(instance, flag=flag),
            'actor': instance,
        }
    )


def following(request, user_id, flag):
    """
    Returns a list of actors that the user identified by ``user_id``
    is following (eg who im following).
    """
<<<<<<< HEAD
    instance = get_object_or_404(USER_MODEL, pk=user_id)
=======
    instance = get_object_or_404(User, pk=user_id)
    flag = flag or ''

>>>>>>> 3b6e0db1
    return render(
        request,
        'actstream/following.html',
        {
            'following': models.following(instance, flag=flag),
            'user': instance,
        }
    )


def user(request, username):
    """
    ``User`` focused activity stream. (Eg: Profile page twitter.com/justquick)
    """
    instance = get_object_or_404(
        USER_MODEL,
        **{'is_active': True, username_field: username}
    )
    return render(
        request,
        'actstream/actor.html',
<<<<<<< HEAD
        context={
            'ctype': ContentType.objects.get_for_model(USER_MODEL),
=======
        {
            'ctype': ContentType.objects.get_for_model(User),
>>>>>>> 3b6e0db1
            'actor': instance, 'action_list': models.user_stream(instance)
        }
    )


def detail(request, action_id):
    """
    ``Action`` detail view (pretty boring, mainly used for get_absolute_url)
    """
    return render(
        request,
        'actstream/detail.html',
        {
            'action': get_object_or_404(models.Action, pk=action_id)
        }
    )


def actor(request, content_type_id, object_id):
    """
    ``Actor`` focused activity stream for actor defined by ``content_type_id``,
    ``object_id``.
    """
    ctype = get_object_or_404(ContentType, pk=content_type_id)
    instance = get_object_or_404(ctype.model_class(), pk=object_id)
    return render(
        request,
        'actstream/actor.html',
        {
            'action_list': models.actor_stream(instance),
            'actor': instance,
            'ctype': ctype
        }
    )


def model(request, content_type_id):
    """
    ``Actor`` focused activity stream for actor defined by ``content_type_id``,
    ``object_id``.
    """
    ctype = get_object_or_404(ContentType, pk=content_type_id)
    model_class = ctype.model_class()
    return render(
        request,
        'actstream/actor.html',
        {
            'action_list': models.model_stream(model_class),
            'ctype': ctype,
            'actor': model_class
        }
    )<|MERGE_RESOLUTION|>--- conflicted
+++ resolved
@@ -54,13 +54,8 @@
     return render(
         request,
         'actstream/actor.html',
-<<<<<<< HEAD
         context={
             'ctype': ContentType.objects.get_for_model(USER_MODEL),
-=======
-        {
-            'ctype': ContentType.objects.get_for_model(User),
->>>>>>> 3b6e0db1
             'actor': request.user,
             'action_list': models.user_stream(request.user)
         }
@@ -91,13 +86,8 @@
     Returns a list of actors that the user identified by ``user_id``
     is following (eg who im following).
     """
-<<<<<<< HEAD
     instance = get_object_or_404(USER_MODEL, pk=user_id)
-=======
-    instance = get_object_or_404(User, pk=user_id)
     flag = flag or ''
-
->>>>>>> 3b6e0db1
     return render(
         request,
         'actstream/following.html',
@@ -119,13 +109,8 @@
     return render(
         request,
         'actstream/actor.html',
-<<<<<<< HEAD
         context={
             'ctype': ContentType.objects.get_for_model(USER_MODEL),
-=======
-        {
-            'ctype': ContentType.objects.get_for_model(User),
->>>>>>> 3b6e0db1
             'actor': instance, 'action_list': models.user_stream(instance)
         }
     )
