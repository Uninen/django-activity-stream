--- conflicted
+++ resolved
@@ -6,16 +6,6 @@
 
 deps =
     django-jsonfield>=1.0.1
-<<<<<<< HEAD
-    dj1.7: Django>=1.7,<1.8
-    dj1.8: Django>=1.8,<1.9
-    dj1.9: Django>=1.9,<1.10
-    dj1.10: Django>=1.10,<1.11
-    dj1.11: Django>=1.11rc1,<2.0
-    py{27,33,34,35}-dj{1.7,1.8,1.9}-postgres: psycopg2>=2.6
-    py{27}-dj{1.7,1.8,1.9}-mysql: MySQL-python>=1.2.5
-    py{33,34,35,36}-dj{1.7,1.8,1.9,1.10,1.11}-mysql: PyMySQL>=0.6.6
-=======
     django-jsonfield-compat==0.4.4
     dj1.8: Django>=1.8,<1.9
     dj1.9: Django>=1.9,<1.10
@@ -24,7 +14,6 @@
     py{27,34,35}-dj{1.8,1.9,1.10,1.11}-postgres: psycopg2>=2.6
     py{27}-dj{1.8,1.9,1.10,1.11}-mysql: MySQL-python>=1.2.5
     py{34,35,36}-dj{1.8,1.9,1.10,1.11}-mysql: PyMySQL>=0.6.6
->>>>>>> 3b6e0db1
 
 setenv =
     mysql: DATABASE_ENGINE=mysql
@@ -38,12 +27,8 @@
 basepython = python2.7
 deps =
     django-jsonfield>=1.0.1
-<<<<<<< HEAD
-    Django>=1.7,<2.0
-=======
     django-jsonfield-compat==0.4.4
     Django>=1.8,<2.1
->>>>>>> 3b6e0db1
     coveralls>=1.1
     coverage>=4.0.3
 
